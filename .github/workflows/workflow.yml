--- conflicted
+++ resolved
@@ -29,10 +29,7 @@
         sudo apt-get autoclean
         pip install --user --upgrade setuptools
         sudo npm install -g markdown-spellcheck
-<<<<<<< HEAD
-=======
         pip install tomte[tox,cli]==0.2.14
->>>>>>> 5310d098
         pip install 'marshmallow<4.0.0'
     - name: Security checks
       run: |
