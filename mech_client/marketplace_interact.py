# -*- coding: utf-8 -*-
# ------------------------------------------------------------------------------
#
#   Copyright 2024 Valory AG
#
#   Licensed under the Apache License, Version 2.0 (the "License");
#   you may not use this file except in compliance with the License.
#   You may obtain a copy of the License at
#
#       http://www.apache.org/licenses/LICENSE-2.0
#
#   Unless required by applicable law or agreed to in writing, software
#   distributed under the License is distributed on an "AS IS" BASIS,
#   WITHOUT WARRANTIES OR CONDITIONS OF ANY KIND, either express or implied.
#   See the License for the specific language governing permissions and
#   limitations under the License.
#
# ------------------------------------------------------------------------------

"""This script allows sending a Request to an on-chain mech marketplace and waiting for the Deliver."""


import asyncio
import json
import sys
import time
from collections import defaultdict
from dataclasses import asdict, make_dataclass
from datetime import datetime
from enum import Enum
from pathlib import Path
from typing import Any, Dict, List, Optional, Tuple, cast

import requests
from aea.crypto.base import Crypto
from aea_ledger_ethereum import EthereumApi, EthereumCrypto
from eth_utils import to_checksum_address
from web3._utils.events import event_abi_to_log_topic
from web3.constants import ADDRESS_ZERO
from web3.contract import Contract as Web3Contract

from mech_client.delivery import watch_for_marketplace_data, watch_for_mech_data_url
from mech_client.fetch_ipfs_hash import fetch_ipfs_hash
from mech_client.interact import (
    MAX_RETRIES,
    MechMarketplaceRequestConfig,
    PRIVATE_KEY_FILE_PATH,
    TIMEOUT,
    WAIT_SLEEP,
    get_contract,
    get_mech_config,
)
from mech_client.mech_marketplace_tool_management import get_mech_tools
from mech_client.prompt_to_ipfs import push_metadata_to_ipfs
<<<<<<< HEAD
from mech_client.safe import EthereumClient, get_safe_nonce, send_safe_tx
from mech_client.wss import (
    register_event_handlers,
    wait_for_receipt,
    watch_for_marketplace_data_url_from_wss,
    watch_for_marketplace_request_ids,
)
=======
from mech_client.wss import wait_for_receipt, watch_for_marketplace_request_ids
>>>>>>> b1dbb2c0


# false positives for [B105:hardcoded_password_string] Possible hardcoded password
class PaymentType(Enum):
    """Payment type."""

    NATIVE = "ba699a34be8fe0e7725e93dcbce1701b0211a8ca61330aaeb8a05bf2ec7abed1"  # nosec
    TOKEN = "3679d66ef546e66ce9057c4a052f317b135bc8e8c509638f7966edfd4fcf45e9"  # nosec
    NATIVE_NVM = (
        "803dd08fe79d91027fc9024e254a0942372b92f3ccabc1bd19f4a5c2b251c316"  # nosec
    )
    TOKEN_NVM = (
        "0d6fd99afa9c4c580fab5e341922c2a5c4b61d880da60506193d7bf88944dd14"  # nosec
    )


IPFS_URL_TEMPLATE = "https://gateway.autonolas.tech/ipfs/f01701220{}"
MECH_OFFCHAIN_REQUEST_ENDPOINT = "send_signed_requests"
MECH_OFFCHAIN_DELIVER_ENDPOINT = "fetch_offchain_info"
ABI_DIR_PATH = Path(__file__).parent / "abis"
IMECH_ABI_PATH = ABI_DIR_PATH / "IMech.json"
ITOKEN_ABI_PATH = ABI_DIR_PATH / "IToken.json"
IERC1155_ABI_PATH = ABI_DIR_PATH / "IERC1155.json"
MARKETPLACE_ABI_PATH = ABI_DIR_PATH / "MechMarketplace.json"

BALANCE_TRACKER_NATIVE_ABI_PATH = ABI_DIR_PATH / "BalanceTrackerFixedPriceNative.json"
BALANCE_TRACKER_TOKEN_ABI_PATH = ABI_DIR_PATH / "BalanceTrackerFixedPriceToken.json"
BALANCE_TRACKER_NVM_NATIVE_ABI_PATH = (
    ABI_DIR_PATH / "BalanceTrackerNvmSubscriptionNative.json"
)
BALANCE_TRACKER_NVM_TOKEN_ABI_PATH = (
    ABI_DIR_PATH / "BalanceTrackerNvmSubscriptionToken.json"
)


PAYMENT_TYPE_TO_ABI_PATH: Dict[str, Path] = {
    PaymentType.NATIVE.value: BALANCE_TRACKER_NATIVE_ABI_PATH,
    PaymentType.TOKEN.value: BALANCE_TRACKER_TOKEN_ABI_PATH,
    PaymentType.NATIVE_NVM.value: BALANCE_TRACKER_NVM_NATIVE_ABI_PATH,
    PaymentType.TOKEN_NVM.value: BALANCE_TRACKER_NVM_TOKEN_ABI_PATH,
}

CHAIN_TO_PRICE_TOKEN = {
    1: "0x0001A500A6B18995B03f44bb040A5fFc28E45CB0",
    10: "0xFC2E6e6BCbd49ccf3A5f029c79984372DcBFE527",
    100: "0xcE11e14225575945b8E6Dc0D4F2dD4C570f79d9f",
    137: "0xFEF5d947472e72Efbb2E388c730B7428406F2F95",
    8453: "0x54330d28ca3357F294334BDC454a032e7f353416",
    42220: "0xFEF5d947472e72Efbb2E388c730B7428406F2F95",
}


CHAIN_TO_DEFAULT_MECH_MARKETPLACE_REQUEST_CONFIG = {
    100: {
        "response_timeout": 300,
        "payment_data": "0x",
    },
    8453: {
        "response_timeout": 300,
        "payment_data": "0x",
    },
}


def fetch_mech_deliver_event_signature(
    ledger_api: EthereumApi,
    priority_mech_address: str,
) -> str:
    """
    Fetchs the mech's deliver event signature.

    :param ledger_api: The Ethereum API used for interacting with the ledger.
    :type ledger_api: EthereumApi
    :param priority_mech_address: Requested mech address
    :type priority_mech_address: str
    :return: The event signature.
    :rtype: str
    """
    with open(IMECH_ABI_PATH, encoding="utf-8") as f:
        abi = json.load(f)

    mech_contract = get_contract(
        contract_address=priority_mech_address, abi=abi, ledger_api=ledger_api
    )
    deliver_event_abi = mech_contract.events.Deliver().abi
    mech_deliver_event_signature = event_abi_to_log_topic(deliver_event_abi)
    return mech_deliver_event_signature.hex()


def fetch_mech_info(
    ledger_api: EthereumApi,
    mech_marketplace_contract: Web3Contract,
    priority_mech_address: str,
) -> Tuple[str, int, int, str]:
    """
    Fetchs the info of the requested mech.

    :param ledger_api: The Ethereum API used for interacting with the ledger.
    :type ledger_api: EthereumApi
    :param mech_marketplace_contract: The mech marketplace contract instance.
    :type mech_marketplace_contract: Web3Contract
    :param priority_mech_address: Requested mech address
    :type priority_mech_address: str
    :return: The mech info containing payment_type, service_id, max_delivery_rate and mech_payment_balance_tracker.
    :rtype: Tuple[str, int, int, str]
    """

    with open(IMECH_ABI_PATH, encoding="utf-8") as f:
        abi = json.load(f)

    mech_contract = get_contract(
        contract_address=priority_mech_address, abi=abi, ledger_api=ledger_api
    )
    payment_type_bytes = mech_contract.functions.paymentType().call()
    max_delivery_rate = mech_contract.functions.maxDeliveryRate().call()
    service_id = mech_contract.functions.serviceId().call()
    payment_type = payment_type_bytes.hex()

    mech_payment_balance_tracker = (
        mech_marketplace_contract.functions.mapPaymentTypeBalanceTrackers(
            payment_type_bytes
        ).call()
    )

    if payment_type not in PaymentType._value2member_map_:  # pylint: disable=W0212
        print("  - Invalid mech type detected.")
        sys.exit(1)

    return (
        payment_type,
        service_id,
        max_delivery_rate,
        mech_payment_balance_tracker,
    )


def approve_price_tokens(
    crypto: EthereumCrypto,
    ledger_api: EthereumApi,
    ethereum_client: EthereumClient,
    agent_mode: bool,
    safe_address: str,
    wrapped_token: str,
    mech_payment_balance_tracker: str,
    price: int,
) -> str:
    """
    Sends the approve tx for wrapped token of the sender to the requested mech's balance payment tracker contract.

    :param crypto: The Ethereum crypto object.
    :type crypto: EthereumCrypto
    :param ledger_api: The Ethereum API used for interacting with the ledger.
    :type ledger_api: EthereumApi
    :param wrapped_token: The wrapped token contract address.
    :type wrapped_token: str
    :param mech_payment_balance_tracker: Requested mech's balance tracker contract address
    :type mech_payment_balance_tracker: str
    :param price: Amount of wrapped_token to approve
    :type price: int
    :return: The transaction digest.
    :rtype: str
    """
    # Tokens will be on the safe and EOA pays for gas
    # so for agent mode, sender has to be safe
    sender = safe_address or crypto.address

    with open(ITOKEN_ABI_PATH, encoding="utf-8") as f:
        abi = json.load(f)

    token_contract = get_contract(
        contract_address=wrapped_token, abi=abi, ledger_api=ledger_api
    )

    user_token_balance = token_contract.functions.balanceOf(sender).call()
    if user_token_balance < price:
        print(
            f"  - Sender Token balance low. Needed: {price}, Actual: {user_token_balance}"
        )
        print(f"  - Sender Address: {sender}")
        sys.exit(1)

    tx_args = {"sender_address": sender, "value": 0, "gas": 60000}
    method_name = "approve"
    method_args = {"_to": mech_payment_balance_tracker, "_value": price}

    if not agent_mode:
        raw_transaction = ledger_api.build_transaction(
            contract_instance=token_contract,
            method_name=method_name,
            method_args=method_args,
            tx_args=tx_args,
            raise_on_try=True,
        )
        signed_transaction = crypto.sign_transaction(raw_transaction)
        transaction_digest = ledger_api.send_signed_transaction(
            signed_transaction,
            raise_on_try=True,
        )
        return transaction_digest

    function = token_contract.functions[method_name](**method_args)
    transaction = function.build_transaction(
        {
            "chainId": int(ledger_api._chain_id),
            "gas": 0,
            "nonce": get_safe_nonce(ethereum_client, safe_address),
        }
    )
    transaction_digest = send_safe_tx(
        ethereum_client=ethereum_client,
        tx_data=transaction["data"],
        to_adress=token_contract.address,
        safe_address=safe_address,
        signer_pkey=crypto.private_key,
        value=0,
    )
    return transaction_digest.hex()


def fetch_requester_nvm_subscription_balance(
    requester: str,
    ledger_api: EthereumApi,
    mech_payment_balance_tracker: str,
    payment_type: str,
) -> int:
    """
    Fetches the requester nvm subscription balance.

    :param requester: The requester's address.
    :type requester: str
    :param ledger_api: The Ethereum API used for interacting with the ledger.
    :type ledger_api: EthereumApi
    :param mech_payment_balance_tracker: Requested mech's balance tracker contract address
    :type mech_payment_balance_tracker: str
    :param payment_type: Requested mech's payment type
    :type payment_type: str
    :return: The requester balance.
    :rtype: int
    """
    with open(
        PAYMENT_TYPE_TO_ABI_PATH[payment_type],
        encoding="utf-8",
    ) as f:
        abi = json.load(f)

    nvm_balance_tracker_contract = get_contract(
        contract_address=mech_payment_balance_tracker, abi=abi, ledger_api=ledger_api
    )
    requester_balance_tracker_balance = (
        nvm_balance_tracker_contract.functions.mapRequesterBalances(requester).call()
    )
    subscription_nft_address = (
        nvm_balance_tracker_contract.functions.subscriptionNFT().call()
    )
    subscription_id = (
        nvm_balance_tracker_contract.functions.subscriptionTokenId().call()
    )

    with open(IERC1155_ABI_PATH, encoding="utf-8") as f:
        abi = json.load(f)

    subscription_nft_contract = get_contract(
        contract_address=subscription_nft_address, abi=abi, ledger_api=ledger_api
    )
    requester_balance = subscription_nft_contract.functions.balanceOf(
        requester, subscription_id
    ).call()

    return requester_balance_tracker_balance + requester_balance


def send_marketplace_request(  # pylint: disable=too-many-arguments,too-many-locals
    crypto: EthereumCrypto,
    ledger_api: EthereumApi,
    ethereum_client: EthereumClient,
    marketplace_contract: Web3Contract,
    gas_limit: int,
    prompts: tuple,
    tools: tuple,
    agent_mode: bool,
    safe_address: str,
    method_args_data: MechMarketplaceRequestConfig,
    extra_attributes: Optional[Dict[str, Any]] = None,
    price: int = 10_000_000_000_000_000,
    retries: Optional[int] = None,
    timeout: Optional[float] = None,
    sleep: Optional[float] = None,
) -> Optional[str]:
    """
    Sends a request to the mech.

    :param crypto: The Ethereum crypto object.
    :type crypto: EthereumCrypto
    :param ledger_api: The Ethereum API used for interacting with the ledger.
    :type ledger_api: EthereumApi
    :param marketplace_contract: The mech marketplace contract instance.
    :type marketplace_contract: Web3Contract
    :param gas_limit: Gas limit.
    :type gas_limit: int
    :param prompts: The request prompts.
    :type prompts: tuple
    :param tools: The requested tools.
    :type tools: tuple
    :param method_args_data: Method data to use to call the marketplace contract request
    :type method_args_data: MechMarketplaceRequestConfig
    :param extra_attributes: Extra attributes to be included in the request metadata.
    :type extra_attributes: Optional[Dict[str,Any]]
    :param price: The price for the request (default: 10_000_000_000_000_000).
    :type price: int
    :param retries: Number of retries for sending a transaction
    :type retries: int
    :param timeout: Timeout to wait for the transaction
    :type timeout: float
    :param sleep: Amount of sleep before retrying the transaction
    :type sleep: float
    :return: The transaction hash.
    :rtype: Optional[str]
    """
    num_requests = len(prompts)

    method_args = {
        "maxDeliveryRate": method_args_data.delivery_rate,
        "paymentType": "0x" + cast(str, method_args_data.payment_type),
        "priorityMech": to_checksum_address(method_args_data.priority_mech_address),
        "responseTimeout": method_args_data.response_timeout,
        "paymentData": method_args_data.payment_data,
    }

    if num_requests == 1:
        v1_file_hash_hex_truncated, v1_file_hash_hex = push_metadata_to_ipfs(
            prompts[0], tools[0], extra_attributes
        )
        print(
            f"  - Prompt uploaded: https://gateway.autonolas.tech/ipfs/{v1_file_hash_hex}"
        )
        method_name = "request"
        method_args["requestData"] = v1_file_hash_hex_truncated

    else:
        request_datas = []
        for prompt, tool in zip(prompts, tools):
            v1_file_hash_hex_truncated, v1_file_hash_hex = push_metadata_to_ipfs(
                prompt, tool, extra_attributes
            )
            print(
                f"  - Prompt uploaded: https://gateway.autonolas.tech/ipfs/{v1_file_hash_hex}"
            )
            request_datas.append(v1_file_hash_hex_truncated)

        method_name = "requestBatch"
        method_args["requestDatas"] = request_datas

    tx_args = {
        "sender_address": crypto.address,
        "value": price,
        "gas": gas_limit,
    }

    tries = 0
    retries = retries or MAX_RETRIES
    timeout = timeout or TIMEOUT
    sleep = sleep or WAIT_SLEEP
    deadline = datetime.now().timestamp() + timeout

    while tries < retries and datetime.now().timestamp() < deadline:
        tries += 1
        try:
            if not agent_mode:
                raw_transaction = ledger_api.build_transaction(
                    contract_instance=marketplace_contract,
                    method_name=method_name,
                    method_args=method_args,
                    tx_args=tx_args,
                    raise_on_try=True,
                )
                signed_transaction = crypto.sign_transaction(raw_transaction)
                transaction_digest = ledger_api.send_signed_transaction(
                    signed_transaction,
                    raise_on_try=True,
                )
                return transaction_digest

            function = marketplace_contract.functions[method_name](**method_args)
            transaction = function.build_transaction(
                {
                    "chainId": int(ledger_api._chain_id),
                    "gas": 0,
                    "nonce": get_safe_nonce(ethereum_client, safe_address),
                }
            )
            transaction_digest = send_safe_tx(
                ethereum_client=ethereum_client,
                tx_data=transaction["data"],
                to_adress=marketplace_contract.address,
                safe_address=safe_address,
                signer_pkey=crypto.private_key,
                value=price,
            )
            return transaction_digest.hex()
        except Exception as e:  # pylint: disable=broad-except
            print(
                f"Error occured while sending the transaction: {e}; Retrying in {sleep}"
            )
            time.sleep(sleep)
    return None


def send_offchain_marketplace_request(  # pylint: disable=too-many-arguments,too-many-locals
    crypto: EthereumCrypto,
    marketplace_contract: Web3Contract,
    mech_offchain_url: str,
    prompt: str,
    tool: str,
    method_args_data: MechMarketplaceRequestConfig,
    nonce: int,
    extra_attributes: Optional[Dict[str, Any]] = None,
    retries: Optional[int] = None,
    timeout: Optional[float] = None,
    sleep: Optional[float] = None,
) -> Optional[Dict]:
    """
    Sends an offchain request to the mech.

    :param crypto: The Ethereum crypto object.
    :type crypto: EthereumCrypto
    :param marketplace_contract: The mech marketplace contract instance.
    :type marketplace_contract: Web3Contract
    :param mech_offchain_url: mech url to connect to.
    :type mech_offchain_url: str
    :param prompt: The request prompt.
    :type prompt: str
    :param tool: The requested tool.
    :type tool: str
    :param method_args_data: Method data to use to call the marketplace contract request
    :type method_args_data: MechMarketplaceRequestConfig
    :param nonce: Nonce to use to order offchain tasks
    :type nonce: int
    :param extra_attributes: Extra attributes to be included in the request metadata.
    :type extra_attributes: Optional[Dict[str,Any]]
    :param retries: Number of retries for sending a transaction
    :type retries: int
    :param timeout: Timeout to wait for the transaction
    :type timeout: float
    :param sleep: Amount of sleep before retrying the transaction
    :type sleep: float
    :return: The dict containing request info.
    :rtype: Optional[Dict]
    """
    v1_file_hash_hex_truncated, v1_file_hash_hex, ipfs_data = fetch_ipfs_hash(
        prompt, tool, extra_attributes
    )
    print(
        f"  - Prompt will shortly be uploaded to: https://gateway.autonolas.tech/ipfs/{v1_file_hash_hex}"
    )
    method_args = {
        "requestData": v1_file_hash_hex_truncated,
        "maxDeliveryRate": method_args_data.delivery_rate,
        "paymentType": "0x" + cast(str, method_args_data.payment_type),
        "priorityMech": to_checksum_address(method_args_data.priority_mech_address),
        "responseTimeout": method_args_data.response_timeout,
        "paymentData": method_args_data.payment_data,
    }

    tries = 0
    retries = retries or MAX_RETRIES
    timeout = timeout or TIMEOUT
    sleep = sleep or WAIT_SLEEP
    deadline = datetime.now().timestamp() + timeout

    while tries < retries and datetime.now().timestamp() < deadline:
        tries += 1
        try:
            delivery_rate = method_args["maxDeliveryRate"]
            request_id = marketplace_contract.functions.getRequestId(
                method_args["priorityMech"],
                crypto.address,
                method_args["requestData"],
                method_args["maxDeliveryRate"],
                method_args["paymentType"],
                nonce,
            ).call()
            request_id_int = int.from_bytes(request_id, byteorder="big")
            signature = crypto.sign_message(request_id, is_deprecated_mode=True)

            payload = {
                "sender": crypto.address,
                "signature": signature,
                "ipfs_hash": v1_file_hash_hex_truncated,
                "request_id": request_id_int,
                "delivery_rate": delivery_rate,
                "nonce": nonce,
                "ipfs_data": ipfs_data,
            }
            url = mech_offchain_url + MECH_OFFCHAIN_REQUEST_ENDPOINT
            response = requests.post(
                url=url,
                data=payload,
                headers={"Content-Type": "application/json"},
            ).json()
            return response

        except Exception as e:  # pylint: disable=broad-except
            print(
                f"Error occured while sending the offchain request: {e}; Retrying in {sleep}"
            )
            time.sleep(sleep)
    return None


def wait_for_marketplace_data_url(  # pylint: disable=too-many-arguments, unused-argument
    request_ids: List[str],
    from_block: int,
    marketplace_contract: Web3Contract,
    deliver_signature: str,
    ledger_api: EthereumApi,
    timeout: Optional[float] = None,
) -> Any:
    """
    Wait for data from on-chain/off-chain.

    :param request_ids: The IDs of the request.
    :type request_ids: List[str]
    :param from_block: The from block to start searching logs.
    :type from_block: int
    :param marketplace_contract: The mech contract instance.
    :type marketplace_contract: Web3Contract
    :param deliver_signature: Topic signature for Deliver event
    :type deliver_signature: str
    :param ledger_api: The Ethereum API used for interacting with the ledger.
    :type ledger_api: EthereumApi
    :param timeout: Timeout to wait for the onchain data
    :type timeout: float
    :return: The data received from on-chain.
    :rtype: Any
    """
    loop = asyncio.new_event_loop()
    asyncio.set_event_loop(loop)

    async def _wait_for_marketplace_delivery_event() -> Any:  # type: ignore
        data = await watch_for_marketplace_data(
            request_ids=request_ids,
            marketplace_contract=marketplace_contract,
            timeout=timeout,
        )
        return data

    async def _wait_for_mech_data(future) -> Any:  # type: ignore
        marketplace_data_result = await future
        requests_by_delivery_mech = defaultdict(list)
        results: Dict = {}

        # return with empty data is result is unexpected
        if len(marketplace_data_result) == 0:
            return results

        for request_id, delivery_mech in marketplace_data_result.items():
            requests_by_delivery_mech[delivery_mech].append(request_id)

        for delivery_mech, request_ids in requests_by_delivery_mech.items():
            data = await watch_for_mech_data_url(
                request_ids=request_ids,
                from_block=from_block,
                mech_contract_address=delivery_mech,
                mech_deliver_signature=deliver_signature,
                ledger_api=ledger_api,
                timeout=timeout,
            )
            results.update(data)

        return results

    marketplace_delivery_event_future = loop.create_task(
        _wait_for_marketplace_delivery_event()
    )
    mech_data_future = loop.create_task(
        _wait_for_mech_data(marketplace_delivery_event_future)
    )

    loop.run_until_complete(
        asyncio.gather(marketplace_delivery_event_future, mech_data_future)
    )
    loop.close()

    return mech_data_future.result()


def wait_for_offchain_marketplace_data(mech_offchain_url: str, request_id: str) -> Any:
    """
    Watches for data off-chain on mech.

    :param mech_offchain_url: mech url to connect to.
    :type mech_offchain_url: str
    :param request_id: The ID of the request.
    :type request_id: str
    :return: The data returned by the mech.
    :rtype: Any
    """
    while True:
        try:
            url = mech_offchain_url + MECH_OFFCHAIN_DELIVER_ENDPOINT
            response = requests.get(
                url=url,
                data={"request_id": request_id},
            ).json()
            if response:
                return response

            time.sleep(WAIT_SLEEP)
        except Exception:  # pylint: disable=broad-except
            time.sleep(WAIT_SLEEP)


def check_prepaid_balances(
    crypto: Crypto,
    ledger_api: EthereumApi,
    safe_address: str,
    mech_payment_balance_tracker: str,
    payment_type: str,
    max_delivery_rate: int,
) -> None:
    """
    Checks the requester's prepaid balances for native and token mech.

    :param crypto: The cryptographic object.
    :type crypto: Crypto
    :param ledger_api: The Ethereum API used for interacting with the ledger.
    :type ledger_api: EthereumApi
    :param mech_payment_balance_tracker: The mech's balance tracker contract address.
    :type mech_payment_balance_tracker: str
    :param payment_type: The payment type of the mech.
    :type payment_type: str
    :param max_delivery_rate: The max_delivery_rate of the mech
    :type max_delivery_rate: int
    """
    requester = safe_address or crypto.address

    if payment_type in [PaymentType.NATIVE.value, PaymentType.TOKEN.value]:
        payment_type_name = PaymentType(payment_type).name.lower()
        payment_type_abi_path = PAYMENT_TYPE_TO_ABI_PATH[payment_type]

        with open(payment_type_abi_path, encoding="utf-8") as f:
            abi = json.load(f)

        balance_tracker_contract = get_contract(
            contract_address=mech_payment_balance_tracker,
            abi=abi,
            ledger_api=ledger_api,
        )
        requester_balance = balance_tracker_contract.functions.mapRequesterBalances(
            requester
        ).call()
        if requester_balance < max_delivery_rate:
            print(
                f"  - Sender {payment_type_name} deposited balance low. Needed: {max_delivery_rate}, Actual: {requester_balance}"
            )
            print(f"  - Sender Address: {requester}")
            print(
                f"  - Please use scripts/deposit_{payment_type_name}.py to add balance"
            )
            sys.exit(1)


def verify_tools(tools: tuple, service_id: int, chain_config: Optional[str]) -> None:
    """
    Verifies user supplied tool(s) with the mech's metadata

    :param tools: The user supplied tools.
    :type tools: tuple
    :param service_id: Service id of the mech.
    :type service_id: int
    :param chain_config: Id of the mech's chain configuration (stored configs/mechs.json)
    :type chain_config: str
    :rtype: None
    """
    mech_tools_data = get_mech_tools(service_id=service_id, chain_config=chain_config)
    if not mech_tools_data:
        raise ValueError("Error while fetching mech tools data")

    mech_tools = mech_tools_data.get("tools", [])
    invalid_tools = [tool for tool in tools if tool not in mech_tools]
    if invalid_tools:
        raise ValueError(
            f"Tool(s) {invalid_tools} not found in mech tools: {mech_tools}"
        )


def marketplace_interact(  # pylint: disable=too-many-arguments, too-many-locals, too-many-statements, too-many-return-statements
    prompts: tuple,
    priority_mech: str,
    agent_mode: bool,
    safe_address: str,
    use_prepaid: bool = False,
    use_offchain: bool = False,
    mech_offchain_url: str = "",
    tools: tuple = (),
    extra_attributes: Optional[Dict[str, Any]] = None,
    private_key_path: Optional[str] = None,
    retries: Optional[int] = None,
    timeout: Optional[float] = None,
    sleep: Optional[float] = None,
    chain_config: Optional[str] = None,
) -> Any:
    """
    Interact with mech marketplace contract.

    :param prompts: The interaction prompts.
    :type prompts: tuple
    :param priority_mech: Priority mech address to use (Optional)
    :type priority_mech: str
    :param use_prepaid: Whether to use prepaid model or not.
    :type use_prepaid: bool
    :param use_offchain: Whether to use offchain model or not.
    :type use_offchain: bool
    :param mech_offchain_url: mech url to connect to.
    :type mech_offchain_url: str
    :param tools: The tools to interact with (optional).
    :type tools: tuple
    :param extra_attributes: Extra attributes to be included in the request metadata (optional).
    :type extra_attributes: Optional[Dict[str, Any]]
    :param private_key_path: The path to the private key file (optional).
    :type private_key_path: Optional[str]
    :return: The data received from on-chain/off-chain.
    :param retries: Number of retries for sending a transaction
    :type retries: int
    :param timeout: Timeout to wait for the transaction
    :type timeout: float
    :param sleep: Amount of sleep before retrying the transaction
    :type sleep: float
    :param chain_config: Id of the mech's chain configuration (stored configs/mechs.json)
    :type chain_config: str:
    :rtype: Any
    """

    mech_config = get_mech_config(chain_config)
    ledger_rpc = mech_config.ledger_config.address
    ethereum_client = EthereumClient(ledger_rpc)
    ledger_config = mech_config.ledger_config
    priority_mech_address = priority_mech
    mech_marketplace_contract = mech_config.mech_marketplace_contract
    chain_id = ledger_config.chain_id
    num_requests = len(prompts)

    if mech_marketplace_contract == ADDRESS_ZERO:
        print(f"Mech Marketplace not yet supported on {chain_config}")
        return None

    config_values = CHAIN_TO_DEFAULT_MECH_MARKETPLACE_REQUEST_CONFIG[chain_id].copy()
    if priority_mech_address is None:
        print("Priority Mech Address not provided")
        return None

    config_values.update(
        {
            "priority_mech_address": priority_mech_address,
            "mech_marketplace_contract": mech_marketplace_contract,
        }
    )
    mech_marketplace_request_config: MechMarketplaceRequestConfig = make_dataclass(
        "MechMarketplaceRequestConfig",
        ((k, type(v)) for k, v in config_values.items()),
    )(**config_values)

    marketplace_contract_address = cast(
        str, mech_marketplace_request_config.mech_marketplace_contract
    )

    private_key_path = private_key_path or PRIVATE_KEY_FILE_PATH
    if not Path(private_key_path).exists():
        raise FileNotFoundError(
            f"Private key file `{private_key_path}` does not exist!"
        )

    crypto = EthereumCrypto(private_key_path=private_key_path)
    ledger_api = EthereumApi(**asdict(ledger_config))

    with open(MARKETPLACE_ABI_PATH, encoding="utf-8") as f:
        abi = json.load(f)

    mech_marketplace_contract = get_contract(
        contract_address=marketplace_contract_address, abi=abi, ledger_api=ledger_api
    )

    print("Fetching Mech Info...")
    priority_mech_address = cast(
        str, mech_marketplace_request_config.priority_mech_address
    )
    (
        payment_type,
        service_id,
        max_delivery_rate,
        mech_payment_balance_tracker,
    ) = fetch_mech_info(
        ledger_api,
        mech_marketplace_contract,
        priority_mech_address,
    )
    mech_marketplace_request_config.delivery_rate = max_delivery_rate
    mech_marketplace_request_config.payment_type = payment_type

    mech_deliver_event_signature = fetch_mech_deliver_event_signature(
        ledger_api, priority_mech_address
    )

    verify_tools(tools, service_id, chain_config)

    if not use_prepaid:
        price = max_delivery_rate * num_requests
        if payment_type == PaymentType.TOKEN.value:
            print("Token Mech detected, approving wrapped token for price payment...")
            price_token = CHAIN_TO_PRICE_TOKEN[chain_id]
            approve_tx = approve_price_tokens(
                crypto,
                ledger_api,
                ethereum_client,
                agent_mode,
                safe_address,
                price_token,
                mech_payment_balance_tracker,
                price,
            )
            if not approve_tx:
                print("Unable to approve allowance")
                return None

            transaction_url_formatted = mech_config.transaction_url.format(
                transaction_digest=approve_tx
            )
            print(f"  - Transaction sent: {transaction_url_formatted}")
            print("  - Waiting for transaction receipt...")
            wait_for_receipt(approve_tx, ledger_api)
            # set price 0 to not send any msg.value in request transaction for token type mech
            price = 0

    else:
        print("Prepaid request to be used, skipping payment")
        price = 0

        check_prepaid_balances(
            crypto,
            ledger_api,
            safe_address,
            mech_payment_balance_tracker,
            payment_type,
            max_delivery_rate,
        )

    is_nvm_mech = payment_type in [
        PaymentType.NATIVE_NVM.value,
        PaymentType.TOKEN_NVM.value,
    ]
    if is_nvm_mech:
        nvm_mech_type = PaymentType(payment_type).name.lower()
        print(
            f"{nvm_mech_type} Nevermined Mech detected, subscription credits to be used"
        )
        requester = crypto.address
        requester_total_balance_before = fetch_requester_nvm_subscription_balance(
            requester, ledger_api, mech_payment_balance_tracker, payment_type
        )
        if requester_total_balance_before < price:
            print(
                f"  - Sender Subscription balance low. Needed: {price}, Actual: {requester_total_balance_before}"
            )
            print(f"  - Sender Address: {requester}")
            sys.exit(1)

        print(
            f"  - Sender Subscription balance before request: {requester_total_balance_before}"
        )
        # set price 0 to not send any msg.value in request transaction for nvm type mech
        price = 0

    # from block to be used to search for onchain events
    # and is selected before the request is sent
    # so searching for deliver events in the logs will not be missed
    w3 = ledger_api.api.eth
    latest_block = w3.block_number

    if not use_offchain:
        print("Sending Mech Marketplace request...")
        transaction_digest = send_marketplace_request(
            crypto=crypto,
            ledger_api=ledger_api,
            ethereum_client=ethereum_client,
            marketplace_contract=mech_marketplace_contract,
            gas_limit=mech_config.gas_limit,
            price=price,
            prompts=prompts,
            tools=tools,
            agent_mode=agent_mode,
            safe_address=safe_address,
            method_args_data=mech_marketplace_request_config,
            extra_attributes=extra_attributes,
            retries=retries,
            timeout=timeout,
            sleep=sleep,
        )

        if not transaction_digest:
            print("Unable to send request")
            return None

        transaction_url_formatted = mech_config.transaction_url.format(
            transaction_digest=transaction_digest
        )
        print(f"  - Transaction sent: {transaction_url_formatted}")
        print("  - Waiting for transaction receipt...")

        request_ids = watch_for_marketplace_request_ids(
            marketplace_contract=mech_marketplace_contract,
            ledger_api=ledger_api,
            tx_hash=transaction_digest,
        )
        request_id_ints = [
            int.from_bytes(bytes.fromhex(request_id), byteorder="big")
            for request_id in request_ids
        ]
        if len(request_id_ints) == 1:
            print(f"  - Created on-chain request with ID {request_id_ints[0]}")
        else:
            print(
                f"  - Created on-chain requests with IDs: {', '.join(str(rid) for rid in request_id_ints)}"
            )
        print("")

        data_urls = wait_for_marketplace_data_url(
            request_ids=request_ids,
            from_block=latest_block,
            marketplace_contract=mech_marketplace_contract,
            deliver_signature=mech_deliver_event_signature,
            ledger_api=ledger_api,
            timeout=timeout,
        )

        if not data_urls:
            print("Cannot find any data urls for the request(s)")
            return None

        if is_nvm_mech:
            requester_total_balance_after = fetch_requester_nvm_subscription_balance(
                requester,
                ledger_api,
                mech_payment_balance_tracker,
                payment_type,
            )
            print(
                f"  - Sender Subscription balance after delivery: {requester_total_balance_after}"
            )

        for request_id, data_url in data_urls.items():
            request_id_int = int.from_bytes(bytes.fromhex(request_id), byteorder="big")
            print(f"  - Data arrived: {data_url}")
            data = requests.get(f"{data_url}/{request_id_int}", timeout=30).json()
            print("  - Data from agent:")
            print(json.dumps(data, indent=2))
        return None

    print("Sending Offchain Mech Marketplace request...")
    curr_nonce = mech_marketplace_contract.functions.mapNonces(crypto.address).call()  # type: ignore
    responses = []

    for i in range(num_requests):
        response = send_offchain_marketplace_request(
            crypto=crypto,
            marketplace_contract=mech_marketplace_contract,
            mech_offchain_url=mech_offchain_url,
            prompt=prompts[0],
            tool=tools[0],
            method_args_data=mech_marketplace_request_config,
            nonce=curr_nonce + i,
            extra_attributes=extra_attributes,
            retries=retries,
            timeout=timeout,
            sleep=sleep,
        )
        responses.append(response)

    if not responses and len(responses) != num_requests:
        return None

    request_ids = [resp["request_id"] for resp in responses if resp is not None]
    if len(request_ids) == 1:
        print(f"  - Created off-chain request with ID {request_ids[0]}")
    else:
        print(
            f"  - Created off-chain requests with IDs: {', '.join(str(rid) for rid in request_ids)}"
        )
    print("")

    # @note as we are directly querying data from done task list, we get the full data instead of the ipfs hash
    print("Waiting for Offchain Mech Marketplace deliver...")

    for request_id in request_ids:
        data = wait_for_offchain_marketplace_data(
            mech_offchain_url=mech_offchain_url,
            request_id=request_id,
        )

        if data:
            task_result = data["task_result"]
            data_url = IPFS_URL_TEMPLATE.format(task_result)
            print(f"  - Data arrived: {data_url}")
            data = requests.get(f"{data_url}/{request_id}", timeout=30).json()
            print("  - Data from agent:")
            print(json.dumps(data, indent=2))
    return None<|MERGE_RESOLUTION|>--- conflicted
+++ resolved
@@ -52,17 +52,8 @@
 )
 from mech_client.mech_marketplace_tool_management import get_mech_tools
 from mech_client.prompt_to_ipfs import push_metadata_to_ipfs
-<<<<<<< HEAD
 from mech_client.safe import EthereumClient, get_safe_nonce, send_safe_tx
-from mech_client.wss import (
-    register_event_handlers,
-    wait_for_receipt,
-    watch_for_marketplace_data_url_from_wss,
-    watch_for_marketplace_request_ids,
-)
-=======
 from mech_client.wss import wait_for_receipt, watch_for_marketplace_request_ids
->>>>>>> b1dbb2c0
 
 
 # false positives for [B105:hardcoded_password_string] Possible hardcoded password
