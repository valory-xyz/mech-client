--- conflicted
+++ resolved
@@ -6,12 +6,14 @@
 
 Add the mech-client ot your python project.
 
-1. [Installation](#installation)
-2. [CLI](#cli)
-3. [CLI-Usage](#cli-usage)
-4. [Programmatic Usage](#programmatic-usage)
-5. [Developer installation](#developer-installation)
-6. [release guide](#release-guide)
+- [mech-client](#mech-client)
+  - [Installation](#installation)
+  - [CLI:](#cli)
+  - [CLI Usage:](#cli-usage)
+    - [Chain configuration](#chain-configuration)
+  - [Programmatic Usage:](#programmatic-usage)
+  - [Developer installation](#developer-installation)
+  - [Release guide:](#release-guide)
 
 ## Installation
 
@@ -27,23 +29,16 @@
 cd my-project
 ```
 
-<<<<<<< HEAD
+And add the `mech-client` to your project.
+
+```bash
+poetry add mech-client
+```
+
 Note: If you encounter an "Out of gas" error when executing the tool, you will need to increase the gas limit by setting, e.g.,
 
 ```bash
 export MECHX_GAS_LIMIT=200000
-=======
-And add the `mech-client` to your project.
-
-```bash
-poetry add mech-client
->>>>>>> 780671e3
-```
-
-Then, set a websocket endpoint for the Celo RPC like so:
-
-```bash
-export WEBSOCKET_ENDPOINT="https://rpc.ankr.com/celo"
 ```
 
 You can find all Celo RPCs in [their documentation](https://docs.celo.org/learn/developer-tools#hosted-nodes).
@@ -128,7 +123,16 @@
 In your terminal you will see this as an output:
 
 ```bash
-<<<<<<< HEAD
+Prompt uploaded: https://gateway.autonolas.tech/ipfs/f017012205e37f761221a8ba4005e91c36b94153e9432b8888ff2acae6b101dd5a5de6768
+Transaction sent: https://gnosisscan.io/tx/0xf1ef63f617717bbb8deb09699af99aa39f10155d33796de2fd7eb61c9c1458b6
+Created on-chain request with ID 81653153529124597849081567361606842861262371002932574194580478443414142139857
+Data arrived: https://gateway.autonolas.tech/ipfs/f0170122069b55e077430a00f3cbc3b069347e901396f978ff160eb2b0a947872be1848b7
+Data from agent: {'requestId': 81653153529124597849081567361606842861262371002932574194580478443414142139857, 'result': "\n\nA summer breeze, so sweet,\nA gentle reminder of summer's heat.\nThe sky so blue, no cloud in sight,\nA perfect day, a wondrous sight."}
+```
+
+By default the client will wait for data to arrive from on-chain using the websocket subscription and off-chain using the ACN and show you the result which arrives first. You can specify the type of confirmation you want using `--confirm` flag like this. 
+
+```bash
 mechx interact "write a short poem" 3 --key ~/gnosis_key --tool openai-text-davinci-003
 Chain configuration: gnosis
 Prompt uploaded: https://gateway.autonolas.tech/ipfs/f01701220ad773628911d12e28f005e3f249e990d684e5dba07542259195602f9afed30bf
@@ -141,26 +145,7 @@
 By default the client will wait for data to arrive from on-chain using the websocket subscription and subgraph, and off-chain using the ACN and show you the result which arrives first. You can specify the type of confirmation you want using `--confirm` flag like this
 
 ```bash
-mechx interact "write a short poem" 3 --key ~/gnosis_key --tool openai-text-davinci-003 --confirm on-chain
 Chain configuration: gnosis
-=======
-Prompt uploaded: https://gateway.autonolas.tech/ipfs/f017012205e37f761221a8ba4005e91c36b94153e9432b8888ff2acae6b101dd5a5de6768
-Transaction sent: https://gnosisscan.io/tx/0xf1ef63f617717bbb8deb09699af99aa39f10155d33796de2fd7eb61c9c1458b6
-Created on-chain request with ID 81653153529124597849081567361606842861262371002932574194580478443414142139857
-Data arrived: https://gateway.autonolas.tech/ipfs/f0170122069b55e077430a00f3cbc3b069347e901396f978ff160eb2b0a947872be1848b7
-Data from agent: {'requestId': 81653153529124597849081567361606842861262371002932574194580478443414142139857, 'result': "\n\nA summer breeze, so sweet,\nA gentle reminder of summer's heat.\nThe sky so blue, no cloud in sight,\nA perfect day, a wondrous sight."}
-```
-
-By default the client will wait for data to arrive from on-chain using the websocket subscription and off-chain using the ACN and show you the result which arrives first. You can specify the type of confirmation you want using `--confirm` flag like this. 
-
-```bash
-mechx interact "write a short poem" 3 --key ~/private_key --tool openai-text-davinci-003 --confirm on-chain
-```
-
-In your terminal you will see this as an output:
-
-```bash
->>>>>>> 780671e3
 Prompt uploaded: https://gateway.autonolas.tech/ipfs/f017012205e37f761221a8ba4005e91c36b94153e9432b8888ff2acae6b101dd5a5de6768
 Transaction sent: https://gnosisscan.io/tx/0xf1ef63f617717bbb8deb09699af99aa39f10155d33796de2fd7eb61c9c1458b6
 Created on-chain request with ID 81653153529124597849081567361606842861262371002932574194580478443414142139857
