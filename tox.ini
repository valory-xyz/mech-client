--- conflicted
+++ resolved
@@ -271,14 +271,10 @@
 typing-inspection: ==0.4.2
 ; MIT
 tomli: ==2.3.0
-<<<<<<< HEAD
-
-=======
 ; BSD-3-Clause
 idna: ==3.11
 ; BSD-3-Clause
 toolz: ==1.1.0
->>>>>>> 1e249d9b
 ; Authorized and unauthorized licenses in LOWER CASE
 [Licenses]
 authorized_licenses:
